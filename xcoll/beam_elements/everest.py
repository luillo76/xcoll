--- conflicted
+++ resolved
@@ -224,7 +224,7 @@
                 bending_radius = kwargs['bending_radius']
             elif 'bending_angle' in kwargs:
                 bending_angle = kwargs['bending_angle']
-            kwargs['_bending_radius'] = kwargs.pop('bending_radius',0)
+            kwargs['_bending_radius'] = kwargs.pop('bending_radius', 0) # TODO: should be infinite by default
             kwargs['_bending_angle'] = kwargs.pop('bending_angle', 0)
             kwargs.setdefault('xdim', 0)
             kwargs.setdefault('ydim', 0)
@@ -237,13 +237,10 @@
         super().__init__(**kwargs)
         if '_xobject' not in kwargs:
             if bending_radius:
+                # TODO: is this the correct relation?
                 self._bending_angle = np.arcsin(self.length/bending_radius)
             if bending_angle:
-<<<<<<< HEAD
                 self._bending_radius = self.length / np.sin(bending_angle)
-            self._EverestCrystal_set_material(xp.Particles())
-=======
-                self._bending_radius = self.active_length / np.sin(bending_angle)
             try:   # TODO: small workaround until PR
                 self.compile_kernels(use_prebuilt_kernels=use_prebuilt_kernels,
                                  particles_class=xp.Particles,
@@ -253,7 +250,6 @@
                                  only_if_needed=True)
             self._context.kernels.EverestCrystal_set_material(el=self)
 
->>>>>>> ed4a5952
 
     @property
     def critical_angle(self):
@@ -266,6 +262,7 @@
     @bending_radius.setter
     def bending_radius(self, bending_radius):
         self._bending_radius = bending_radius
+        # TODO: is this the correct relation?
         self._bending_angle = np.arcsin(self.length/bending_radius)
 
     @property
@@ -275,6 +272,7 @@
     @bending_angle.setter
     def bending_angle(self, bending_angle):
         self._bending_angle = bending_angle
+        # TODO: is this the correct relation?
         self._bending_radius = self.length / np.sin(bending_angle)
 
     @property
