subroutine pyk2_init(n_alloc, random_generator_seed)
  !use parpro ,           only : npart
  use mod_alloc ,        only : alloc      ! to allocate partID etc
  use mod_common ,       only : iexact, napx, unit208, aa0
  use mod_common_main ,  only : partID, parentID, pairID, naa
  use mod_ranlux ,       only : rluxgo     ! for ranlux init

  use coll_common ,      only : rnd_seed, rcx, rcxp, rcy, rcyp, rcp, rcs, &
                                coll_expandArrays
<<<<<<< HEAD
=======
  use coll_materials ! for collmat_init
  use coll_k2        ! for scattering
  use coll_crystal

>>>>>>> 99b3ea9e
  implicit none

  integer, intent(in)          :: n_alloc
  integer, intent(in)          :: random_generator_seed

<<<<<<< HEAD
=======
  ! Set default values for collimator materials
  call collmat_init
  call cry_init

>>>>>>> 99b3ea9e
  rnd_seed = random_generator_seed

  ! Initialize random number generator
  !if(rnd_seed == 0) rnd_seed = time_getSysClock()
  if(rnd_seed <  0) rnd_seed = abs(rnd_seed)
  call rluxgo(3, rnd_seed, 0, 0)

  call coll_expandArrays(n_alloc)
  call alloc(naa, n_alloc, aa0, "naa")
  call alloc(partID, n_alloc, 0, "partID")
  call alloc(parentID, n_alloc, 0, "parentID")
  call alloc(pairID, 2, n_alloc, 0, "pairID")

end subroutine
 
subroutine pyk2_run(num_particles, x_particles, xp_particles, &
                y_particles, yp_particles, s_particles, &
                p_particles, part_hit, &
                part_abs, part_impact, &
                part_indiv, part_linteract, nhit_stage, nabs_type, linside, &
                run_exenergy, run_anuc, run_zatom, run_emr, run_rho, &
                run_hcut, run_bnref, run_csref0, run_csref1, &
                run_csref5, run_radl, run_dlri, run_dlyi, run_eum, run_ai, &
                run_collnt, &
                is_crystal, c_length, c_rotation, c_aperture, c_offset, &
                c_tilt, c_enom, onesided, random_generator_seed)

  use floatPrecision
  use numerical_constants

  use parpro ,           only : npart
  use mod_alloc ,        only : alloc      ! to allocate partID etc
  use mod_common ,       only : iexact, napx, unit208, aa0
  use mod_common_main ,  only : partID, parentID, pairID, naa
  use mod_ranlux ,       only : rluxgo     ! for ranlux init

  use coll_common ,      only : rnd_seed, rcx, rcxp, rcy, rcyp, rcp, rcs, coll_expandArrays
  use coll_k2 ,          only : k2coll_collimate        ! for scattering

  implicit none


  ! ############################
  ! ## variables declarations ##
  ! ############################

  integer,         intent(in)    :: num_particles
  real(kind=8),    intent(inout) :: x_particles(num_particles)
  real(kind=8),    intent(inout) :: xp_particles(num_particles)
  real(kind=8),    intent(inout) :: y_particles(num_particles)
  real(kind=8),    intent(inout) :: yp_particles(num_particles)
  real(kind=8),    intent(inout) :: s_particles(num_particles)
  real(kind=8),    intent(inout) :: p_particles(num_particles)

  integer(kind=4), intent(inout) :: part_hit(num_particles)
  integer(kind=4), intent(inout) :: part_abs(num_particles)
  real(kind=8),    intent(inout) :: part_impact(num_particles)
  real(kind=8),    intent(inout) :: part_indiv(num_particles)
  real(kind=8),    intent(inout) :: part_linteract(num_particles)
  integer(kind=4), intent(inout) :: nhit_stage(num_particles)
  integer(kind=4), intent(inout) :: nabs_type(num_particles)
  logical(kind=4), intent(inout) :: linside(num_particles)
  real(kind=8),    intent(in)    :: run_exenergy
  real(kind=8),    intent(in)    :: run_anuc
  real(kind=8),    intent(in)    :: run_zatom
  real(kind=8),    intent(in)    :: run_emr
  real(kind=8),    intent(in)    :: run_rho
  real(kind=8),    intent(in)    :: run_hcut
  real(kind=8),    intent(in)    :: run_bnref
  real(kind=8),    intent(in)    :: run_csref0
  real(kind=8),    intent(in)    :: run_csref1
  real(kind=8),    intent(in)    :: run_csref5
  real(kind=8),    intent(in)    :: run_radl
  real(kind=8),    intent(in)    :: run_dlri
  real(kind=8),    intent(in)    :: run_dlyi
  real(kind=8),    intent(in)    :: run_eum
  real(kind=8),    intent(in)    :: run_ai
  real(kind=8),    intent(in)    :: run_collnt
  logical(kind=4), intent(in)    :: is_crystal
  real(kind=8),    intent(in)    :: c_length
  real(kind=8),    intent(in)    :: c_rotation
  real(kind=8),    intent(in)    :: c_aperture
  real(kind=8),    intent(in)    :: c_offset
  real(kind=8),    intent(inout) :: c_tilt(2)
  real(kind=8),    intent(in)    :: c_enom
  logical(kind=4), intent(in)    :: onesided
  integer,         intent(in)    :: random_generator_seed
  integer j



  ! ####################
  ! ## initialisation ##
  ! ####################
  !character(len=:),    allocatable   :: numpart
  !numpart="20000"
  !read(numpart,*) napx
  npart=num_particles

  if(random_generator_seed .ge. 0) then
        call rluxgo(3, random_generator_seed, 0, 0)
  end if

  do j=1,npart
    naa(j) = aa0
    partID(j)   = j
    parentID(j) = j
    pairID(1,j) = (j+1)/2    ! The pairID of particle j
    pairID(2,j) = 2-mod(j,2) ! Either particle 1 or 2 of the pair
  end do
  
  napx=npart  ! this decreases after absorptions!
  unit208=109

  do j=1,npart
    rcx(j) = x_particles(j)
    rcxp(j) = xp_particles(j)
    rcy(j) = y_particles(j)
    rcyp(j) = yp_particles(j)
    rcs(j) = s_particles(j)
    rcp(j) = p_particles(j)
  end do

  call k2coll_collimate( &
     run_exenergy, run_anuc, run_zatom, run_emr, run_rho, &
     run_hcut, run_bnref, run_csref0, run_csref1, &
     run_csref5, run_radl, run_dlri, run_dlyi, run_eum, run_ai, &
     run_collnt, &
     is_crystal, c_length, c_rotation, c_aperture, c_offset, c_tilt, &
     rcx, rcxp, rcy, rcyp, rcp, rcs, &
     c_enom*c1m3, part_hit, part_abs, &
     part_impact, part_indiv, part_linteract, &
     onesided, nhit_stage, 1, nabs_type, linside)

  do j=1,npart
     x_particles(j) = rcx(j)
     xp_particles(j) = rcxp(j)
     y_particles(j) = rcy(j)
     yp_particles(j) = rcyp(j)
     s_particles(j) = rcs(j)
     p_particles(j) = rcp(j)
  end do
end subroutine 


subroutine pyk2_startcry(c_length, new_length, c_rotation, cryTilt, cryBend, cryThick, cryXDim, &
                         cryYDim, cryOrient, cryMiscut)
  use coll_crystal, only: cry_startElement

  real(kind=8), intent(in)    :: c_length     ! Collimator length in m
  real(kind=8), intent(inout) :: new_length
  real(kind=8), intent(in)    :: c_rotation   ! Collimator rotation angle vs vertical in radians
  real(kind=8), intent(in)    :: cryTilt
  real(kind=8), intent(in)    :: cryBend
  real(kind=8), intent(in)    :: cryThick
  real(kind=8), intent(in)    :: cryXDim
  real(kind=8), intent(in)    :: cryYDim
  real(kind=8), intent(in)    :: cryOrient
  real(kind=8), intent(in)    :: cryMiscut
  
  call cry_startElement(c_length, new_length, c_rotation, cryTilt, cryBend, cryThick, cryXDim, &
                        cryYDim, cryOrient, cryMiscut)
end subroutine<|MERGE_RESOLUTION|>--- conflicted
+++ resolved
@@ -7,25 +7,13 @@
 
   use coll_common ,      only : rnd_seed, rcx, rcxp, rcy, rcyp, rcp, rcs, &
                                 coll_expandArrays
-<<<<<<< HEAD
-=======
-  use coll_materials ! for collmat_init
-  use coll_k2        ! for scattering
-  use coll_crystal
+  !use coll_crystal
 
->>>>>>> 99b3ea9e
   implicit none
 
   integer, intent(in)          :: n_alloc
   integer, intent(in)          :: random_generator_seed
 
-<<<<<<< HEAD
-=======
-  ! Set default values for collimator materials
-  call collmat_init
-  call cry_init
-
->>>>>>> 99b3ea9e
   rnd_seed = random_generator_seed
 
   ! Initialize random number generator
