from .collimators import BlackAbsorber
<<<<<<< HEAD
from .everest_collimator import Collimator, Crystal
=======
from .k2collimator import K2Collimator, K2Crystal

_all_collimator_types = { BlackAbsorber, K2Collimator, K2Crystal }
>>>>>>> 742b000d
<|MERGE_RESOLUTION|>--- conflicted
+++ resolved
@@ -1,8 +1,4 @@
 from .collimators import BlackAbsorber
-<<<<<<< HEAD
 from .everest_collimator import Collimator, Crystal
-=======
-from .k2collimator import K2Collimator, K2Crystal
 
-_all_collimator_types = { BlackAbsorber, K2Collimator, K2Crystal }
->>>>>>> 742b000d
+_all_collimator_types = { BlackAbsorber, Collimator, Crystal }