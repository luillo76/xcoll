--- conflicted
+++ resolved
@@ -6,13 +6,8 @@
 
 
 # TODO: remove dx, dy, offset, tilt, as this should only be in colldb (and here only the jaw positions)
-<<<<<<< HEAD
-class Collimator(BaseCollimator):
+class EverestCollimator(BaseCollimator):
     _xofields = { **BaseCollimator._xofields,
-=======
-class EverestCollimator(BaseCollimator):
-    _xofields = BaseCollimator._xofields | {
->>>>>>> 0d7cb095
         'dpx':        xo.Float64,
         'dpy':        xo.Float64,
         'offset':     xo.Float64,
@@ -58,14 +53,8 @@
 
 
 
-<<<<<<< HEAD
-
-class Crystal(BaseCollimator):
+class EverestCrystal(BaseCollimator):
     _xofields = { **BaseCollimator._xofields,
-=======
-class EverestCrystal(BaseCollimator):
-    _xofields = BaseCollimator._xofields | {
->>>>>>> 0d7cb095
         'dpx':         xo.Float64,
         'dpy':         xo.Float64,
         'align_angle': xo.Float64,  #  = - sqrt(eps/beta)*alpha*nsigma
