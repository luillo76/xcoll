import numpy as np
from ctypes import *
so_file = "/Users/macbookpro/Documents/CERN/xsuite/xcoll/xcoll/scattering_routines/everest/my_functions.so"
my_functions = CDLL(so_file)

def jaw(*, run_exenergy, run_anuc, run_zatom, run_rho, run_radl, run_cprob, run_xintl, run_bn, run_ecmsq, run_xln15s, run_bpp, p0, nabs, s, zlm, x, xp, z, zp, dpop, cgen):
    
    from .random import get_random

    # Note that the input parameter is dpop. Here the momentum p is constructed out of this input.
    p    = p0*(1+dpop)
    nabs = 0
      
    # Initialize the interaction length to input interaction length
    rlen = zlm
    m_dpodx = 0.
    tx = 0.
    tz = 0.

    # Do a step for a point-like interaction.
    # Get monte-carlo interaction length.
    while (True):

        run_zlm1 = (-1*run_xintl)*np.log(get_random())
                        
        # If the monte-carlo interaction length is longer than the
        # remaining collimator length, then put it to the remaining
        # length, do multiple coulomb scattering and return.
        # LAST STEP IN ITERATION LOOP
        if(run_zlm1 > rlen):
            
            run_zlm1 = rlen
<<<<<<< HEAD
            s, x, xp, z, zp, dpop = mcs(s,run_radl,run_zlm1,p0,x,xp,z,zp,dpop)
=======
            
            s = np.array(s, dtype=np.float64)
            p0 = np.array(p0, dtype=np.float64)
            x = np.array(x, dtype=np.float64)
            xp = np.array(xp, dtype=np.float64)
            z = np.array(z, dtype=np.float64)
            zp = np.array(zp, dtype=np.float64)
            dpop = np.array(dpop, dtype=np.float64)
            ##################################################################
            s, x, xp, z, zp, dpop = my_functions.mcs(s,run_radl,run_zlm1,p0,x,xp,z,zp,dpop)
            ##################################################################
>>>>>>> 99c8fc96

            s = (zlm-rlen)+s
            run_exenergy, m_dpodx = calcionloss(p,rlen,run_exenergy,run_anuc,run_zatom,run_rho,m_dpodx)  # DM routine to include tail
            p = p-m_dpodx*s
                    
            dpop = (p-p0)/p0
            break
        # Otherwise do multi-coulomb scattering.
        # REGULAR STEP IN ITERATION LOOP
<<<<<<< HEAD
        s, x, xp, z, zp, dpop = mcs(s,run_radl,run_zlm1,p0,x,xp,z,zp,dpop)

=======

        s = np.array(s, dtype=np.float64)
        p0 = np.array(p0, dtype=np.float64)
        x = np.array(x, dtype=np.float64)
        xp = np.array(xp, dtype=np.float64)
        z = np.array(z, dtype=np.float64)
        zp = np.array(zp, dtype=np.float64)
        dpop = np.array(dpop, dtype=np.float64)
        ##################################################################
        s, x, xp, z, zp, dpop = my_functions.mcs(s,run_radl,run_zlm1,p0,x,xp,z,zp,dpop)
        ##################################################################
>>>>>>> 99c8fc96
        # Check if particle is outside of collimator (X.LT.0) after
        # MCS. If yes, calculate output longitudinal position (s),
        # reduce momentum (output as dpop) and return.
        # PARTICLE LEFT COLLIMATOR BEFORE ITS END.

        if(x <= 0):

            s = (zlm-rlen)+s
            run_exenergy, m_dpodx = calcionloss(p,rlen,run_exenergy,run_anuc,run_zatom,run_rho,m_dpodx)

            p = p-m_dpodx*s
            dpop = (p-p0)/p0
            break

        # Check whether particle is absorbed. If yes, calculate output
        # longitudinal position (s), reduce momentum (output as dpop)
        # and return.
        # PARTICLE WAS ABSORBED INSIDE COLLIMATOR DURING MCS.

        inter = ichoix(run_cprob)
        nabs = inter

        if(inter == 1):

            s = (zlm-rlen)+run_zlm1
            run_exenergy, m_dpodx = calcionloss(p,rlen,run_exenergy,run_anuc,run_zatom,run_rho,m_dpodx)

            p = p-m_dpodx*s
            dpop = (p-p0)/p0

            break


        # Now treat the other types of interaction, as determined by ICHOIX:

        # Nuclear-Elastic:          inter = 2
        # pp Elastic:               inter = 3
        # Single-Diffractive:       inter = 4    (changes momentum p)
        # Coulomb:                  inter = 5

        # Gettran returns some monte carlo number, that, as I believe, gives the rms transverse momentum transfer.

        t, p = gettran(inter,p,run_bn,run_ecmsq,run_xln15s,run_bpp,cgen)

        # Tetat calculates from the rms transverse momentum transfer in
        # monte-carlo fashion the angle changes for x and z planes. The
        # angle change is proportional to SQRT(t) and 1/p, as expected.

        tx, tz = tetat(t,p,tx,tz)

        # Apply angle changes
        xp = xp+tx
        zp = zp+tz

        # Treat single-diffractive scattering.
        if(inter == 4):
            # added update for s
            s    = (zlm-rlen)+run_zlm1

            # Add this code to get the momentum transfer also in the calling routine
            dpop = (p-p0)/p0

        # Calculate the remaining interaction length and close the iteration loop.
        rlen = rlen-run_zlm1
                  
    return run_exenergy, run_bn, p0, nabs, s, zlm, x, xp, z, zp, dpop


   
def calcionloss(p,rlen,il_exenergy,il_anuc,il_zatom,il_rho,enlo):

    from .random import get_random

    mom    = p*1.0e3                     #[GeV/c] -> [MeV/c]
    enr    = (mom*mom + 938.271998*938.271998)**0.5 #[MeV]
    gammar = enr/938.271998
    betar  = mom/enr
    bgr    = betar*gammar
    kine   = ((2*0.510998902)*bgr)*bgr
    k = 0.307075

    # Mean excitation energy
    exEn = il_exenergy*1.0e3 # [MeV]

    # tmax is max energy loss from kinematics
    tmax = kine/(1 + (2*gammar)*(0.510998902/938.271998) + (0.510998902/938.271998)**2) # [MeV]

    # Plasma energy - see PDG 2010 table 27.1
    plen = (((il_rho*il_zatom)/il_anuc)**0.5)*28.816e-6 # [MeV]

    # Calculate threshold energy
    # Above this threshold, the cross section for high energy loss is calculated and then
    # a random number is generated to determine if tail energy loss should be applied, or only mean from Bethe-Bloch
    # below threshold, only the standard Bethe-Bloch is used (all particles get average energy loss)

    # thl is 2*width of Landau distribution (as in fig 27.7 in PDG 2010). See Alfredo's presentation for derivation
    thl = ((((4*(k*il_zatom))*rlen)*1.0e2)*il_rho)/(il_anuc*betar**2) # [MeV]

    # Bethe-Bloch mean energy loss
    enlo = ((k*il_zatom)/(il_anuc*betar**2)) * (0.5*np.log((kine*tmax)/(exEn*exEn)) - betar**2 - np.log(plen/exEn) - np.log(bgr) + 0.5)
    enlo = ((enlo*il_rho)*1.0e-1)*rlen # [GeV]

    # Threshold Tt is Bethe-Bloch + 2*width of Landau distribution
    Tt = enlo*1.0e3 + thl # [MeV]

    # Cross section - see Alfredo's presentation for derivation
    cs_tail = ((k*il_zatom)/(il_anuc*betar**2)) * (0.5*((1/Tt)-(1/tmax)) - (np.log(tmax/Tt)*betar**2)/(2*tmax) + (tmax-Tt)/((4*gammar**2)*938.271998**2))

    # Probability of being in tail: cross section * density * path length
    prob_tail = ((cs_tail*il_rho)*rlen)*1.0e2

    # Determine based on random number if tail energy loss occurs.
    if (get_random() < prob_tail):
        enlo = ((k*il_zatom)/(il_anuc*betar**2)) * (0.5*np.log((kine*tmax)/(exEn*exEn)) - betar**2 - np.log(plen/exEn) - np.log(bgr) + 0.5 + tmax**2/((8*gammar**2)*938.271998**2))
        enlo = (enlo*il_rho)*1.0e-1 # [GeV/m]
    else:
        # If tail energy loss does not occur, just use the standard Bethe-Bloch
        enlo = enlo/rlen  # [GeV/m]

    return il_exenergy, enlo




def gettran(inter,p,tt_bn,tt_ecmsq,tt_xln15s,tt_bpp,cgen):

    from .random import get_random, get_random_ruth

    # Neither if-statements below have an else, so defaulting function return to zero.
    result = 0

    if (inter==2): # Nuclear Elastic
        result = (-1*np.log(get_random()))/tt_bn
    
    elif (inter==3): # pp Elastic
        result = (-1*np.log(get_random()))/tt_bpp

    elif (inter==4): # Single Diffractive
        xm2 = np.exp(get_random() * tt_xln15s)
        p   = p * (1 - xm2/tt_ecmsq)
    
        if (xm2 < 2):
            bsd = 2 * tt_bpp

        elif ((xm2 >= 2) & (xm2 <= 5)):
            bsd = ((106.0 - 17.0*xm2)*tt_bpp)/36.0

        else:
            bsd = (7*tt_bpp)/12.0
   
        result = (-1*np.log(get_random()))/bsd

    elif (inter==5): # Coulomb
        result = get_random_ruth(cgen)

    return result, p



def tetat(t,p,tx,tz):

    from .random import get_random

    teta = np.sqrt(t)/p
    while (True):
        va  = 2*get_random() - 1
        vb  = get_random()
        va2 = va**2
        vb2 = vb**2
        r2  = va2 + vb2

        if(r2 < 1):
            break
        
    tx  = (teta*((2*va)*vb))/r2
    tz  = (teta*(va2 - vb2))/r2

    return tx, tz



<<<<<<< HEAD
def mcs(s, mc_radl, mc_zlm1, mc_p0, mc_x, mc_xp, mc_z, mc_zp, mc_dpop):

    theta    = 13.6e-3/(mc_p0*(1+mc_dpop)) # dpop   = (p - p0)/p0
    h   = 0.001
    dh  = 0.0001
    bn0 = 0.4330127019

    mc_x     = (mc_x/theta)/mc_radl
    mc_xp    = mc_xp/theta
    mc_z     = (mc_z/theta)/mc_radl
    mc_zp    = mc_zp/theta
    rlen0 = mc_zlm1/mc_radl
    rlen  = rlen0

    while (True): #10
        ae = bn0*mc_x
        be = bn0*mc_xp

        s = soln3(ae,be,dh,rlen,s)

        if (s < h):
            s = h

        mc_x, mc_xp = scamcs(mc_x,mc_xp,s)

        if (mc_x <= 0):
            s = (rlen0-rlen)+s
            break # go to 20

        if ((s+dh) >= rlen):
            s = rlen0
            break # go to 20
        # go to 10
        rlen = rlen-s

    mc_z, mc_zp = scamcs(mc_z,mc_zp,s)

    s  = s*mc_radl
    mc_x  = (mc_x*theta)*mc_radl
    mc_xp = mc_xp*theta
    mc_z  = (mc_z*theta)*mc_radl
    mc_zp = mc_zp*theta

    return s, mc_x, mc_xp, mc_z, mc_zp, mc_dpop



=======
>>>>>>> 99c8fc96
def scamcs(xx, xxp, s):

    from .random import get_random

    x0  = xx
    xp0 = xxp

    while (True):
        v1 = 2*get_random() - 1
        v2 = 2*get_random() - 1
        r2 = v1**2 + v2**2

        if(r2 < 1):
            break

    a   = np.sqrt((-2*np.log(r2))/r2)
    z1  = v1*a
    z2  = v2*a
    ss  = np.sqrt(s)
    sss = 1 + 0.038*np.log(s)
    xx  = x0  + s*(xp0 + ((0.5*ss)*sss)*(z2 + z1*0.577350269))
    xxp = xp0 + (ss*z2)*sss

    return xx, xxp



def soln3(a, b, dh, smax, s):

    if(b == 0):
        s = a**0.6666666666666667
        # s = a**(two/three)

        if (s > smax): 
            s = smax
        return s

    if(a == 0):     
        if(b > 0):
            s = b**2
        else:
            s = 0
        
        if (s > smax):
            s = smax
        return s
        
    if (b > 0):

        if (smax**3 <= (a + b*smax)**2):
            s = smax
            return s
      
        else:
            s = smax*0.5
            s = iterat(a,b,dh,s)
    
    else:
        c = (-1*a)/b
        if (smax < c):
            if (smax**3 <= (a + b*smax)**2):
                s = smax
                return s

            else:
                s = smax*0.5
                s = iterat(a,b,dh,s)
    
        else:
            s = c*0.5
            s = iterat(a,b,dh,s)
   
    return s



def iterat(a, b, dh, s):

    ds = s

    while (True):
        ds = ds*0.5

        if (s**3 < (a+b*s)**2):
            s = s+ds
        else:
            s = s-ds

        if (ds < dh):
            break

        else: 
            continue

    return s 



def ichoix(ich_cprob):

    from .random import get_random

    aran = get_random()
    
    for i in range(5):
        i += 1
        if(aran <= ich_cprob[i]):
            break
    return i
<|MERGE_RESOLUTION|>--- conflicted
+++ resolved
@@ -30,21 +30,7 @@
         if(run_zlm1 > rlen):
             
             run_zlm1 = rlen
-<<<<<<< HEAD
-            s, x, xp, z, zp, dpop = mcs(s,run_radl,run_zlm1,p0,x,xp,z,zp,dpop)
-=======
-            
-            s = np.array(s, dtype=np.float64)
-            p0 = np.array(p0, dtype=np.float64)
-            x = np.array(x, dtype=np.float64)
-            xp = np.array(xp, dtype=np.float64)
-            z = np.array(z, dtype=np.float64)
-            zp = np.array(zp, dtype=np.float64)
-            dpop = np.array(dpop, dtype=np.float64)
-            ##################################################################
             s, x, xp, z, zp, dpop = my_functions.mcs(s,run_radl,run_zlm1,p0,x,xp,z,zp,dpop)
-            ##################################################################
->>>>>>> 99c8fc96
 
             s = (zlm-rlen)+s
             run_exenergy, m_dpodx = calcionloss(p,rlen,run_exenergy,run_anuc,run_zatom,run_rho,m_dpodx)  # DM routine to include tail
@@ -54,22 +40,8 @@
             break
         # Otherwise do multi-coulomb scattering.
         # REGULAR STEP IN ITERATION LOOP
-<<<<<<< HEAD
-        s, x, xp, z, zp, dpop = mcs(s,run_radl,run_zlm1,p0,x,xp,z,zp,dpop)
-
-=======
-
-        s = np.array(s, dtype=np.float64)
-        p0 = np.array(p0, dtype=np.float64)
-        x = np.array(x, dtype=np.float64)
-        xp = np.array(xp, dtype=np.float64)
-        z = np.array(z, dtype=np.float64)
-        zp = np.array(zp, dtype=np.float64)
-        dpop = np.array(dpop, dtype=np.float64)
-        ##################################################################
         s, x, xp, z, zp, dpop = my_functions.mcs(s,run_radl,run_zlm1,p0,x,xp,z,zp,dpop)
-        ##################################################################
->>>>>>> 99c8fc96
+
         # Check if particle is outside of collimator (X.LT.0) after
         # MCS. If yes, calculate output longitudinal position (s),
         # reduce momentum (output as dpop) and return.
@@ -250,57 +222,6 @@
     return tx, tz
 
 
-
-<<<<<<< HEAD
-def mcs(s, mc_radl, mc_zlm1, mc_p0, mc_x, mc_xp, mc_z, mc_zp, mc_dpop):
-
-    theta    = 13.6e-3/(mc_p0*(1+mc_dpop)) # dpop   = (p - p0)/p0
-    h   = 0.001
-    dh  = 0.0001
-    bn0 = 0.4330127019
-
-    mc_x     = (mc_x/theta)/mc_radl
-    mc_xp    = mc_xp/theta
-    mc_z     = (mc_z/theta)/mc_radl
-    mc_zp    = mc_zp/theta
-    rlen0 = mc_zlm1/mc_radl
-    rlen  = rlen0
-
-    while (True): #10
-        ae = bn0*mc_x
-        be = bn0*mc_xp
-
-        s = soln3(ae,be,dh,rlen,s)
-
-        if (s < h):
-            s = h
-
-        mc_x, mc_xp = scamcs(mc_x,mc_xp,s)
-
-        if (mc_x <= 0):
-            s = (rlen0-rlen)+s
-            break # go to 20
-
-        if ((s+dh) >= rlen):
-            s = rlen0
-            break # go to 20
-        # go to 10
-        rlen = rlen-s
-
-    mc_z, mc_zp = scamcs(mc_z,mc_zp,s)
-
-    s  = s*mc_radl
-    mc_x  = (mc_x*theta)*mc_radl
-    mc_xp = mc_xp*theta
-    mc_z  = (mc_z*theta)*mc_radl
-    mc_zp = mc_zp*theta
-
-    return s, mc_x, mc_xp, mc_z, mc_zp, mc_dpop
-
-
-
-=======
->>>>>>> 99c8fc96
 def scamcs(xx, xxp, s):
 
     from .random import get_random
