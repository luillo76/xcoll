--- conflicted
+++ resolved
@@ -1,7 +1,2 @@
-<<<<<<< HEAD
-from .materials import Material, CrystalMaterial
-from .engine import EverestEngine
-=======
 from .materials import GeneralMaterial, Material, CrystalMaterial
-from .everest import EverestEngine
->>>>>>> ad352678
+from .everest import EverestEngine