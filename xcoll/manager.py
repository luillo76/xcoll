--- conflicted
+++ resolved
@@ -236,7 +236,7 @@
                     _buffer=self._buffer
                    )
         self._install_collimators(names, install_func=install_func, verbose=verbose)
-<<<<<<< HEAD
+
 
     def add_crystals(self, crystals):
         df = pd.DataFrame(crystals).transpose()
@@ -251,15 +251,13 @@
         df['gap_R'] = df['gap_L']
         df.loc[df['onesided']=='left', 'gap_R'] = None
         df.loc[df['onesided']=='right', 'gap_L'] = None
-        df['is_active'] = True
+        df['active'] = True
         self.colldb._colldb = pd.concat([self.colldb._colldb, df])
-=======
->>>>>>> c1e11c73
+
 
     def install_everest_collimators(self, names=None, *, verbose=False):
         if names is None:
             names = self.collimator_names
-<<<<<<< HEAD
         df = self.colldb._colldb.loc[names]
         df_coll = df[[c is None for c in df.crystal]]
         df_cry  = df[[c is not None for c in df.crystal]]
@@ -296,23 +294,7 @@
                         _buffer=self._buffer
                        )
             self._install_collimators(df_cry.index.values, install_func=install_func, verbose=verbose)
-=======
-        # Do the installation
-        def install_func(thiscoll, name):
-            return EverestCollimator(
-                    inactive_front=thiscoll['inactive_front'],
-                    inactive_back=thiscoll['inactive_back'],
-                    active_length=thiscoll['active_length'],
-                    angle=thiscoll['angle'],
-                # TODO: Need to choose second element if crystal !
-                # TODO: we should not use sixtrack materials here!!!
-                    material=SixTrack_to_xcoll[thiscoll['material']][0],
-                    is_active=False,
-                    _tracking=False,
-                    _buffer=self._buffer
-                   )
-        self._install_collimators(names, install_func=install_func, verbose=verbose)
->>>>>>> c1e11c73
+
 
     def _install_collimators(self, names, *, install_func, verbose, support_legacy_elements=False):
         # Check that collimator marker exists in Line and CollDB,
@@ -398,10 +380,7 @@
                 line.insert_element(element=coll_aper, name=name+'_aper_back',
                                     index=line.element_names.index(name)+1)
 
-<<<<<<< HEAD
-=======
-
->>>>>>> c1e11c73
+
     @property
     def installed(self):
         return not any([coll is None for coll in self.colldb.collimator_type])
@@ -505,13 +484,8 @@
                 line[name].jaw_F_R = colldb._colldb.jaw_F_R[name]
                 line[name].jaw_B_L = colldb._colldb.jaw_B_L[name]
                 line[name].jaw_B_R = colldb._colldb.jaw_B_R[name]
-<<<<<<< HEAD
-                line[name].is_active = colldb.is_active[name]
+                line[name].is_active = colldb.active[name]
                 if isinstance(line[name], (EverestCollimator, EverestCrystal)) or support_legacy_elements:
-=======
-                line[name].is_active = colldb.active[name]
-                if isinstance(line[name], (EverestCollimator)) or support_legacy_elements:
->>>>>>> c1e11c73
                     line[name].material = colldb.material[name]
                     if colldb.onesided[name] == 'both':
                         line[name].onesided = False
@@ -519,7 +493,6 @@
                         line[name].onesided = True
                     elif colldb.onesided[name] == 'right':
                         raise ValueError(f"Right-sided collimators not implemented for Collimator {name}!")
-<<<<<<< HEAD
                 if isinstance(line[name], EverestCrystal):
                     line[name].align_angle = colldb._colldb.align_angle[name]
                     line[name].bend        = colldb._colldb.bend[name]
@@ -535,9 +508,7 @@
                     else:
                         raise ValueError(f"Crystal definition for {name} should be either 'strip' or 'quasi-mosaic'"
                                        + f", but got {colldb._colldb.crystal[name]}!")
-=======
-                    line[name].is_active = colldb.active[name]
->>>>>>> c1e11c73
+
             else:
                 raise ValueError(f"Missing implementation for element type of collimator {name}!")
         colldb.gap = gaps_OLD
@@ -598,31 +569,7 @@
         if transverse_impact_parameter != 0.:
             raise NotImplementedError
 
-<<<<<<< HEAD
-        if self.colldb.onesided[collimator] == 'left':
-            side = '+'
-        if self.colldb.onesided[collimator] == 'right':
-            side = '-'
-
-        if side == '+-':
-            num_plus = int(num_particles/2)
-            num_min  = int(num_particles - num_plus)
-            part_plus = self.generate_pencil_on_collimator(collimator, num_plus, side='+',
-                            impact_parameter=impact_parameter, pencil_spread=pencil_spread,
-                            transverse_impact_parameter=transverse_impact_parameter,
-                            transverse_spread_sigma=transverse_spread_sigma, sigma_z=sigma_z,
-                            zeta=zeta, delta=delta)
-            part_min = self.generate_pencil_on_collimator(collimator, num_min, side='-',
-                            impact_parameter=impact_parameter, pencil_spread=pencil_spread,
-                            transverse_impact_parameter=transverse_impact_parameter,
-                            transverse_spread_sigma=transverse_spread_sigma, sigma_z=sigma_z,
-                            zeta=zeta, delta=delta)
-            part = xp.Particles.merge([part_plus, part_min])
-            part.start_tracking_at_element = part_plus.start_tracking_at_element
-            return part
-=======
         # TODO: check collimator in colldb and installed!
->>>>>>> c1e11c73
 
         if self.colldb.onesided[collimator] == 'left':
             side = '+'
