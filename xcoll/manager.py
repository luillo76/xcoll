--- conflicted
+++ resolved
@@ -510,69 +510,6 @@
             self.line[coll]._tracking = False
 
 
-<<<<<<< HEAD
-    @property
-    def summary(self):
-        return self._summary
-
-    def create_summary(self, part, coll_s=None, coll_names=None, coll_length=None, coll_types=None):
-        if coll_s is None or coll_names is None or coll_length is None:
-            coll_s, coll_names, coll_length, coll_types = self._get_collimator_losses(part)
-        names   = dict(zip(coll_s, coll_names))
-        lengths = dict(zip(coll_s, coll_length))
-        types   = dict(zip(coll_s, coll_types))
-        s       = sorted(list(names.keys()))
-
-        collname    =  [ names[pos] for pos in s ]
-        colllengths =  [ lengths[pos] for pos in s ]
-        colltypes   =  [ types[pos] for pos in s ]
-        nabs = []
-        for pos in s:
-            nabs.append(coll_s.count(pos))
-
-        self._summary = pd.DataFrame({
-            "collname": collname,
-            "nabs":     nabs,
-            "length":   colllengths,
-            "s":        s,
-            "type":     colltypes
-        })
-
-        return self.summary
-
-
-    @property
-    def lossmap(self):
-        return self._lossmap
-
-    def create_lossmap(self, part, interpolation=0.1):
-        # Loss location refinement
-        if interpolation is not None:
-            print("Performing the aperture losses refinement.")
-            loss_loc_refinement = xt.LossLocationRefinement(self.line.tracker,
-                    n_theta = 360, # Angular resolution in the polygonal approximation of the aperture
-                    r_max = 0.5, # Maximum transverse aperture in m
-                    dr = 50e-6, # Transverse loss refinement accuracy [m]
-                    ds = interpolation, # Longitudinal loss refinement accuracy [m]
-                    # save_refine_trackers=True # Diagnostics flag
-                    )
-            loss_loc_refinement.refine_loss_location(part)
-
-        aper_s, aper_names                          = self._get_aperture_losses(part)
-        coll_s, coll_names, coll_length, coll_types = self._get_collimator_losses(part)
-        _ = self.create_summary(part, coll_s, coll_names, coll_length, coll_types)
-
-        self._lossmap = {
-            'collimator': {
-                's':      coll_s,
-                'name':   coll_names,
-                'length': coll_length
-            }
-            ,
-            'aperture': {
-                's':    aper_s,
-                'name': aper_names
-=======
     def summary(self, part, show_zeros=False, file=None):
 
         # We cache the result
@@ -651,7 +588,6 @@
                 'interpolation': interpolation
                 ,
                 'reversed': self._line_is_reversed
->>>>>>> 6b89d92d
             }
 
         if file is not None:
