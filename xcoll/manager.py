--- conflicted
+++ resolved
@@ -2,11 +2,7 @@
 import pandas as pd
 
 from .beam_elements import BaseCollimator, BlackAbsorber, EverestCollimator, EverestCrystal, _all_collimator_types
-<<<<<<< HEAD
 from .colldb import CollimatorDatabase
-=======
-from .colldb import CollDB
->>>>>>> af5031b0
 from .tables import CollimatorImpacts
 from .scattering_routines.everest.materials import SixTrack_to_xcoll
 
@@ -58,13 +54,10 @@
         self.tracker = None
         self._lossmap = None
         self._coll_summary = None
-<<<<<<< HEAD
 
 
     def __getitem__(self, name):
         return self.colldb[name]
-=======
->>>>>>> af5031b0
 
 
     @property
@@ -527,11 +520,7 @@
             "s":        s
         })
 
-<<<<<<< HEAD
         return self.summary
-=======
-        return self._summary
->>>>>>> af5031b0
 
 
     @property
