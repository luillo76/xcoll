<<<<<<< HEAD
import numpy as np
from pathlib import Path
import time
start_time = time.time()
import sys, os, contextlib
import matplotlib.pyplot as plt

=======
# copyright ############################### #
# This file is part of the Xcoll Package.   #
# Copyright (c) CERN, 2024.                 #
# ######################################### #

import numpy as np
from pathlib import Path
import time
import matplotlib.pyplot as plt
start_time = time.time()

import xobjects as xo
>>>>>>> 51c0fc8b
import xtrack as xt
import xpart as xp
import xobjects as xo
import xcoll as xc


# We do the majority of the script on the default context to be able to use prebuilt kernels
context = xo.ContextCpu()


# This script takes around 8 minutes on a modern CPU (80s preparation+interpolation, 400s tracking)
beam = 1
plane = 'DPpos'

num_particles  = 500
sweep          = 300
sweep          = -abs(sweep) if plane == 'DPpos' else abs(sweep)
num_turns      = int(20*abs(sweep))
engine         = 'everest'

path_in  = xc._pkg_root.parent / 'examples'
path_out = Path.cwd()


# Load from json
<<<<<<< HEAD
with open(os.devnull, 'w') as fid:
    with contextlib.redirect_stdout(fid):
        line = xt.Line.from_json(path_in / 'machines' / f'lhc_run3_b{beam}.json', _context=context)
=======
line = xt.Line.from_json(path_in / 'machines' / f'lhc_run3_b{beam}.json')


# Aperture model check
print('\nAperture model check on imported model:')
df_imported = line.check_aperture()
assert not np.any(df_imported.has_aperture_problem)
>>>>>>> 51c0fc8b


# Initialise collmanager
coll_manager = xc.CollimatorManager.from_yaml(path_in / 'colldb' / f'lhc_run3.yaml', line=line, beam=beam, _context=context)


# Install collimators into line
coll_manager.install_everest_collimators(verbose=True)


# Aperture model check
print('\nAperture model check after introducing collimators:')
with open(os.devnull, 'w') as fid:
    with contextlib.redirect_stdout(fid):
        df_with_coll = line.check_aperture()
assert not np.any(df_with_coll.has_aperture_problem)


# Build the tracker
coll_manager.build_tracker()


# Set the collimator openings based on the colldb,
# or manually override with the option gaps={collname: gap}
coll_manager.set_openings()


# Optimise the line
line.optimize_for_tracking()


# Generate initial matched bunch
part = xp.generate_matched_gaussian_bunch(nemitt_x=coll_manager.colldb.emittance[0],
                                          nemitt_y=coll_manager.colldb.emittance[1],
                                          sigma_z=7.55e-2, num_particles=num_particles, line=line)


# Move the line to an OpenMP context to be able to use all cores
line.discard_tracker()
line.build_tracker(_context=xo.ContextCpu(omp_num_threads='auto'))
# Should move iobuffer as well in case of impacts


# Print some info of the RF sweep
rf_sweep = xc.RFSweep(line)
rf_sweep.info(sweep=sweep, num_turns=num_turns)


# Track during RF sweep:
coll_manager.enable_scattering()
<<<<<<< HEAD
rf_sweep.track(sweep=sweep, num_turns=num_turns, particles=part, time=True)
=======
rf_sweep.track(sweep=sweep, particles=part, num_turns=num_turns, time=True, with_progress=5)
>>>>>>> 51c0fc8b
coll_manager.disable_scattering()
print(f"Done sweeping RF in {line.time_last_track:.1f}s.")


<<<<<<< HEAD
=======
# Move the line back to the default context to be able to use all prebuilt kernels for the aperture interpolation
line.discard_tracker()
line.build_tracker(_context=xo.ContextCpu())


# Save lossmap to json, which can be loaded, combined (for more statistics),
# and plotted with the 'lossmaps' package
coll_manager.lossmap(part, file=Path(path_out,f'lossmap_B{beam}{plane}.json'))


# Save a summary of the collimator losses to a text file
summary = coll_manager.summary(part, file=Path(path_out,f'coll_summary_B{beam}{plane}.out'))
print(summary)


>>>>>>> 51c0fc8b
# Let's visualise how the losses move from IR7 to IR3 during the sweep
tcp3 = line.element_names.index('tcp.6l3.b1')
turns_ip3 = part.at_turn[part.at_element == tcp3]
tcp7v = line.element_names.index('tcp.d6l7.b1')
turns_ip7v = part.at_turn[part.at_element == tcp7v]
tcp7h = line.element_names.index('tcp.c6l7.b1')
turns_ip7h = part.at_turn[part.at_element == tcp7h]
tcp7s = line.element_names.index('tcp.b6l7.b1')
turns_ip7s = part.at_turn[part.at_element == tcp7s]

plt.figure(figsize=(8,5))
plt.hist([turns_ip7v, turns_ip7h, turns_ip7s, turns_ip3], 100, stacked=True,
         label=['Lost on TCP.D7', 'Lost on TCP.C7', 'Lost on TCP.B7', 'Lost on TCP.3'])
plt.xlabel('turn')
plt.ylabel('number of lost particles (stacked)')
plt.legend()
plt.tight_layout()
plt.savefig('OffMomentumPosition.png', dpi=300)
plt.show()


# In this example, the IR3 region gets populated very fast. When this is not the case, e.g. for injection,
# one should keep only the last part of the sweep (as this is what happens in reality), as follows:


# In reality the loss map only shows the last second (1.3s BLM integration time)
# A typical RF sweep in reality shifts around 25Hz per second, i.e. around 2.2mHz/turn.
# We sweep 50mHz/turn, so we are ~22.5 times faster than in reality.
# We keep the equivalent of the last 3 seconds (slightly higher integration time, in order not to lose too much statistics).
# We want to keep the last 3/22.5 seconds = 1500 turns.
# This is equal to:
seconds_to_keep = 3
turns_to_keep = seconds_to_keep*25*num_turns/abs(sweep)
last_turn = part.at_turn.max()
part2 = part.filter(part.at_turn > last_turn - turns_to_keep)
print(f"Keeping last {int(turns_to_keep)} turns (equivalent integration time of {seconds_to_keep} seconds).")
print(f"This means we use {len(part2.x)} particles (of which {len(part2.x[part2.state > 0])} survived).")


# Save lossmap to json, which can be loaded, combined (for more statistics),
# and plotted with the 'lossmaps' package
line_is_reversed = True if beam == 2 else False
ThisLM = xc.LossMap(line, line_is_reversed=line_is_reversed, part=part)
ThisLM.to_json(file=Path(path_out, f'lossmap_B{beam}{plane}.json'))

# Save a summary of the collimator losses to a text file
<<<<<<< HEAD
ThisLM.save_summary(file=Path(path_out, f'coll_summary_B{beam}{plane}.out'))
print(ThisLM.summary)

=======
summary = coll_manager.summary(part2, file=Path(path_out,f'coll_summary_B{beam}{plane}_end.out'))
print(summary)
>>>>>>> 51c0fc8b
print(f"Total calculation time {time.time()-start_time}s")
<|MERGE_RESOLUTION|>--- conflicted
+++ resolved
@@ -1,12 +1,3 @@
-<<<<<<< HEAD
-import numpy as np
-from pathlib import Path
-import time
-start_time = time.time()
-import sys, os, contextlib
-import matplotlib.pyplot as plt
-
-=======
 # copyright ############################### #
 # This file is part of the Xcoll Package.   #
 # Copyright (c) CERN, 2024.                 #
@@ -19,7 +10,6 @@
 start_time = time.time()
 
 import xobjects as xo
->>>>>>> 51c0fc8b
 import xtrack as xt
 import xpart as xp
 import xobjects as xo
@@ -45,19 +35,7 @@
 
 
 # Load from json
-<<<<<<< HEAD
-with open(os.devnull, 'w') as fid:
-    with contextlib.redirect_stdout(fid):
-        line = xt.Line.from_json(path_in / 'machines' / f'lhc_run3_b{beam}.json', _context=context)
-=======
 line = xt.Line.from_json(path_in / 'machines' / f'lhc_run3_b{beam}.json')
-
-
-# Aperture model check
-print('\nAperture model check on imported model:')
-df_imported = line.check_aperture()
-assert not np.any(df_imported.has_aperture_problem)
->>>>>>> 51c0fc8b
 
 
 # Initialise collmanager
@@ -70,9 +48,7 @@
 
 # Aperture model check
 print('\nAperture model check after introducing collimators:')
-with open(os.devnull, 'w') as fid:
-    with contextlib.redirect_stdout(fid):
-        df_with_coll = line.check_aperture()
+df_with_coll = line.check_aperture()
 assert not np.any(df_with_coll.has_aperture_problem)
 
 
@@ -108,33 +84,16 @@
 
 # Track during RF sweep:
 coll_manager.enable_scattering()
-<<<<<<< HEAD
-rf_sweep.track(sweep=sweep, num_turns=num_turns, particles=part, time=True)
-=======
 rf_sweep.track(sweep=sweep, particles=part, num_turns=num_turns, time=True, with_progress=5)
->>>>>>> 51c0fc8b
 coll_manager.disable_scattering()
 print(f"Done sweeping RF in {line.time_last_track:.1f}s.")
 
 
-<<<<<<< HEAD
-=======
 # Move the line back to the default context to be able to use all prebuilt kernels for the aperture interpolation
 line.discard_tracker()
 line.build_tracker(_context=xo.ContextCpu())
 
 
-# Save lossmap to json, which can be loaded, combined (for more statistics),
-# and plotted with the 'lossmaps' package
-coll_manager.lossmap(part, file=Path(path_out,f'lossmap_B{beam}{plane}.json'))
-
-
-# Save a summary of the collimator losses to a text file
-summary = coll_manager.summary(part, file=Path(path_out,f'coll_summary_B{beam}{plane}.out'))
-print(summary)
-
-
->>>>>>> 51c0fc8b
 # Let's visualise how the losses move from IR7 to IR3 during the sweep
 tcp3 = line.element_names.index('tcp.6l3.b1')
 turns_ip3 = part.at_turn[part.at_element == tcp3]
@@ -181,12 +140,7 @@
 ThisLM.to_json(file=Path(path_out, f'lossmap_B{beam}{plane}.json'))
 
 # Save a summary of the collimator losses to a text file
-<<<<<<< HEAD
 ThisLM.save_summary(file=Path(path_out, f'coll_summary_B{beam}{plane}.out'))
 print(ThisLM.summary)
 
-=======
-summary = coll_manager.summary(part2, file=Path(path_out,f'coll_summary_B{beam}{plane}_end.out'))
-print(summary)
->>>>>>> 51c0fc8b
 print(f"Total calculation time {time.time()-start_time}s")
